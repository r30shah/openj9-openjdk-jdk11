/*
 * Copyright (c) 1996, 2018, Oracle and/or its affiliates. All rights reserved.
 * DO NOT ALTER OR REMOVE COPYRIGHT NOTICES OR THIS FILE HEADER.
 *
 * This code is free software; you can redistribute it and/or modify it
 * under the terms of the GNU General Public License version 2 only, as
 * published by the Free Software Foundation.  Oracle designates this
 * particular file as subject to the "Classpath" exception as provided
 * by Oracle in the LICENSE file that accompanied this code.
 *
 * This code is distributed in the hope that it will be useful, but WITHOUT
 * ANY WARRANTY; without even the implied warranty of MERCHANTABILITY or
 * FITNESS FOR A PARTICULAR PURPOSE.  See the GNU General Public License
 * version 2 for more details (a copy is included in the LICENSE file that
 * accompanied this code).
 *
 * You should have received a copy of the GNU General Public License version
 * 2 along with this work; if not, write to the Free Software Foundation,
 * Inc., 51 Franklin St, Fifth Floor, Boston, MA 02110-1301 USA.
 *
 * Please contact Oracle, 500 Oracle Parkway, Redwood Shores, CA 94065 USA
 * or visit www.oracle.com if you need additional information or have any
 * questions.
 */
/*
 * ===========================================================================
 * (c) Copyright IBM Corp. 2018, 2019 All Rights Reserved
 * ===========================================================================
 */

package sun.security.provider;

import java.io.*;
import java.net.*;
import java.util.*;
import java.security.*;

import jdk.crypto.jniprovider.NativeCrypto;
import jdk.internal.util.StaticProperty;
import sun.security.action.GetPropertyAction;

/**
 * Defines the entries of the SUN provider.
 *
 * Algorithms supported, and their names:
 *
 * - SHA is the message digest scheme described in FIPS 180-1.
 *   Aliases for SHA are SHA-1 and SHA1.
 *
 * - SHA1withDSA is the signature scheme described in FIPS 186.
 *   (SHA used in DSA is SHA-1: FIPS 186 with Change No 1.)
 *   Aliases for SHA1withDSA are DSA, DSS, SHA/DSA, SHA-1/DSA, SHA1/DSA,
 *   SHAwithDSA, DSAWithSHA1, and the object
 *   identifier strings "OID.1.3.14.3.2.13", "OID.1.3.14.3.2.27" and
 *   "OID.1.2.840.10040.4.3".
 *
 * - SHA-2 is a set of message digest schemes described in FIPS 180-2.
 *   SHA-2 family of hash functions includes SHA-224, SHA-256, SHA-384,
 *   and SHA-512.
 *
 * - SHA-224withDSA/SHA-256withDSA are the signature schemes
 *   described in FIPS 186-3. The associated object identifiers are
 *   "OID.2.16.840.1.101.3.4.3.1", and "OID.2.16.840.1.101.3.4.3.2".

 * - DSA is the key generation scheme as described in FIPS 186.
 *   Aliases for DSA include the OID strings "OID.1.3.14.3.2.12"
 *   and "OID.1.2.840.10040.4.1".
 *
 * - MD5 is the message digest scheme described in RFC 1321.
 *   There are no aliases for MD5.
 *
 * - X.509 is the certificate factory type for X.509 certificates
 *   and CRLs. Aliases for X.509 are X509.
 *
 * - PKIX is the certification path validation algorithm described
 *   in RFC 5280. The ValidationAlgorithm attribute notes the
 *   specification that this provider implements.
 *
 * - JavaPolicy is the default file-based Policy type.
 *
 * - JavaLoginConfig is the default file-based LoginModule Configuration type.
 */

public final class SunEntries {

    // create an aliases List from the specified aliases
    public static List<String> createAliases(String ... aliases) {
        return Arrays.asList(aliases);
    }

<<<<<<< HEAD
    /*
     * Check whether native crypto is enabled with property.
     * By default, the native crypto is enabled and uses native library crypto.
     * The property 'jdk.nativeDigest' is used to disable Native digest alone
     * and 'jdk.nativeCrypto' is used to disable all native cryptos (Digest,
     * CBC, GCM, RSA, and ChaCha20).
     */
    private static boolean useNativeDigest = true;

    private SunEntries() {
        // empty
=======
    // create an aliases List from the specified oid followed by other aliases
    public static List<String> createAliasesWithOid(String ... oids) {
        String[] result = Arrays.copyOf(oids, oids.length + 1);
        result[result.length - 1] = "OID." + oids[0];
        return Arrays.asList(result);
>>>>>>> 0c0451b9
    }

    // extend LinkedHashSet to preserve the ordering (needed by SecureRandom?)
    SunEntries(Provider p) {
        services = new LinkedHashSet<>(50, 0.9f);

        // start populating content using the specified provider

        // common attribute map
        HashMap<String, String> attrs = new HashMap<>(3);

        /*
         * SecureRandom
         *
         * Register these first to speed up "new SecureRandom()",
         * which iterates through the list of algorithms
         */
        // register the native PRNG, if available
        // if user selected /dev/urandom, we put it before SHA1PRNG,
        // otherwise after it
        boolean nativeAvailable = NativePRNG.isAvailable();
        boolean useNativePRNG = seedSource.equals(URL_DEV_URANDOM) ||
            seedSource.equals(URL_DEV_RANDOM);

        attrs.put("ThreadSafe", "true");
        if (nativeAvailable && useNativePRNG) {
            add(p, "SecureRandom", "NativePRNG",
               "sun.security.provider.NativePRNG", null, attrs);
        }
        attrs.put("ImplementedIn", "Software");
        add(p, "SecureRandom", "DRBG", "sun.security.provider.DRBG", null, attrs);
        add(p, "SecureRandom", "SHA1PRNG",
            "sun.security.provider.SecureRandom", null, attrs);
        attrs.remove("ImplementedIn");
        if (nativeAvailable && !useNativePRNG) {
            add(p, "SecureRandom", "NativePRNG", "sun.security.provider.NativePRNG",
               null, attrs);
        }

        if (NativePRNG.Blocking.isAvailable()) {
            add(p, "SecureRandom", "NativePRNGBlocking",
                "sun.security.provider.NativePRNG$Blocking", null, attrs);
        }
        if (NativePRNG.NonBlocking.isAvailable()) {
            add(p, "SecureRandom", "NativePRNGNonBlocking",
                "sun.security.provider.NativePRNG$NonBlocking", null, attrs);
        }

        /*
         * Signature engines
         */
        attrs.clear();
        String dsaKeyClasses = "java.security.interfaces.DSAPublicKey" +
                "|java.security.interfaces.DSAPrivateKey";
        attrs.put("SupportedKeyClasses", dsaKeyClasses);
        attrs.put("ImplementedIn", "Software");

        attrs.put("KeySize", "1024"); // for NONE and SHA1 DSA signatures

        add(p, "Signature", "SHA1withDSA",
                "sun.security.provider.DSA$SHA1withDSA",
                createAliasesWithOid("1.2.840.10040.4.3", "DSA", "DSS", "SHA/DSA",
                    "SHA-1/DSA", "SHA1/DSA", "SHAwithDSA", "DSAWithSHA1",
                    "1.3.14.3.2.13", "1.3.14.3.2.27"), attrs);
        add(p, "Signature", "NONEwithDSA", "sun.security.provider.DSA$RawDSA",
                createAliases("RawDSA"), attrs);

        attrs.put("KeySize", "2048"); // for SHA224 and SHA256 DSA signatures

        add(p, "Signature", "SHA224withDSA",
                "sun.security.provider.DSA$SHA224withDSA",
                createAliasesWithOid("2.16.840.1.101.3.4.3.1"), attrs);
        add(p, "Signature", "SHA256withDSA",
                "sun.security.provider.DSA$SHA256withDSA",
                createAliasesWithOid("2.16.840.1.101.3.4.3.2"), attrs);

        attrs.remove("KeySize");

        add(p, "Signature", "SHA1withDSAinP1363Format",
                "sun.security.provider.DSA$SHA1withDSAinP1363Format",
                null, null);
        add(p, "Signature", "NONEwithDSAinP1363Format",
                "sun.security.provider.DSA$RawDSAinP1363Format",
                null, null);
        add(p, "Signature", "SHA224withDSAinP1363Format",
                "sun.security.provider.DSA$SHA224withDSAinP1363Format",
                null, null);
        add(p, "Signature", "SHA256withDSAinP1363Format",
                "sun.security.provider.DSA$SHA256withDSAinP1363Format",
                null, null);

        /*
         *  Key Pair Generator engines
         */
        attrs.clear();
        attrs.put("ImplementedIn", "Software");
        attrs.put("KeySize", "2048"); // for DSA KPG and APG only

        String dsaOid = "1.2.840.10040.4.1";
        List<String> dsaAliases = createAliasesWithOid(dsaOid, "1.3.14.3.2.12");
        String dsaKPGImplClass = "sun.security.provider.DSAKeyPairGenerator$";
        dsaKPGImplClass += (useLegacyDSA? "Legacy" : "Current");
<<<<<<< HEAD
        map.put("KeyPairGenerator.DSA", dsaKPGImplClass);
        map.put("Alg.Alias.KeyPairGenerator.OID.1.2.840.10040.4.1", "DSA");
        map.put("Alg.Alias.KeyPairGenerator.1.2.840.10040.4.1", "DSA");
        map.put("Alg.Alias.KeyPairGenerator.1.3.14.3.2.12", "DSA");

        /*
         * Digest engines
         */
        String providerSHA;
        String providerSHA224;
        String providerSHA256;
        String providerSHA384;
        String providerSHA512;
        /*
         * Set the digest provider based on whether native crypto is
         * enabled or not.
         */
        if (useNativeDigest) {
            providerSHA = "sun.security.provider.NativeSHA";
            providerSHA224 = "sun.security.provider.NativeSHA2$SHA224";
            providerSHA256 = "sun.security.provider.NativeSHA2$SHA256";
            providerSHA384 = "sun.security.provider.NativeSHA5$SHA384";
            providerSHA512 = "sun.security.provider.NativeSHA5$SHA512";
        } else {
            providerSHA = "sun.security.provider.SHA";
            providerSHA224 = "sun.security.provider.SHA2$SHA224";
            providerSHA256 = "sun.security.provider.SHA2$SHA256";
            providerSHA384 = "sun.security.provider.SHA5$SHA384";
            providerSHA512 = "sun.security.provider.SHA5$SHA512";
        }

        map.put("MessageDigest.MD2", "sun.security.provider.MD2");
        map.put("MessageDigest.MD5", "sun.security.provider.MD5");
        map.put("MessageDigest.SHA", providerSHA);

        map.put("Alg.Alias.MessageDigest.SHA-1", "SHA");
        map.put("Alg.Alias.MessageDigest.SHA1", "SHA");
        map.put("Alg.Alias.MessageDigest.1.3.14.3.2.26", "SHA");
        map.put("Alg.Alias.MessageDigest.OID.1.3.14.3.2.26", "SHA");

        map.put("MessageDigest.SHA-224", providerSHA224);
        map.put("Alg.Alias.MessageDigest.2.16.840.1.101.3.4.2.4", "SHA-224");
        map.put("Alg.Alias.MessageDigest.OID.2.16.840.1.101.3.4.2.4",
                "SHA-224");

        map.put("MessageDigest.SHA-256", providerSHA256);
        map.put("Alg.Alias.MessageDigest.2.16.840.1.101.3.4.2.1", "SHA-256");
        map.put("Alg.Alias.MessageDigest.OID.2.16.840.1.101.3.4.2.1",
                "SHA-256");
        map.put("MessageDigest.SHA-384", providerSHA384);
        map.put("Alg.Alias.MessageDigest.2.16.840.1.101.3.4.2.2", "SHA-384");
        map.put("Alg.Alias.MessageDigest.OID.2.16.840.1.101.3.4.2.2",
                "SHA-384");
        map.put("MessageDigest.SHA-512", providerSHA512);
        map.put("Alg.Alias.MessageDigest.2.16.840.1.101.3.4.2.3", "SHA-512");
        map.put("Alg.Alias.MessageDigest.OID.2.16.840.1.101.3.4.2.3",
                "SHA-512");
        map.put("MessageDigest.SHA-512/224", "sun.security.provider.SHA5$SHA512_224");
        map.put("Alg.Alias.MessageDigest.2.16.840.1.101.3.4.2.5", "SHA-512/224");
        map.put("Alg.Alias.MessageDigest.OID.2.16.840.1.101.3.4.2.5",
                "SHA-512/224");
        map.put("MessageDigest.SHA-512/256", "sun.security.provider.SHA5$SHA512_256");
        map.put("Alg.Alias.MessageDigest.2.16.840.1.101.3.4.2.6", "SHA-512/256");
        map.put("Alg.Alias.MessageDigest.OID.2.16.840.1.101.3.4.2.6",
                "SHA-512/256");

        map.put("MessageDigest.SHA3-224", "sun.security.provider.SHA3$SHA224");
        map.put("Alg.Alias.MessageDigest.2.16.840.1.101.3.4.2.7", "SHA3-224");
        map.put("Alg.Alias.MessageDigest.OID.2.16.840.1.101.3.4.2.7",
                "SHA3-224");

        map.put("MessageDigest.SHA3-256", "sun.security.provider.SHA3$SHA256");
        map.put("Alg.Alias.MessageDigest.2.16.840.1.101.3.4.2.8", "SHA3-256");
        map.put("Alg.Alias.MessageDigest.OID.2.16.840.1.101.3.4.2.8",
                "SHA3-256");
        map.put("MessageDigest.SHA3-384", "sun.security.provider.SHA3$SHA384");
        map.put("Alg.Alias.MessageDigest.2.16.840.1.101.3.4.2.9", "SHA3-384");
        map.put("Alg.Alias.MessageDigest.OID.2.16.840.1.101.3.4.2.9",
                "SHA3-384");
        map.put("MessageDigest.SHA3-512", "sun.security.provider.SHA3$SHA512");
        map.put("Alg.Alias.MessageDigest.2.16.840.1.101.3.4.2.10", "SHA3-512");
        map.put("Alg.Alias.MessageDigest.OID.2.16.840.1.101.3.4.2.10",
                "SHA3-512");

=======
        add(p, "KeyPairGenerator", "DSA", dsaKPGImplClass, dsaAliases, attrs);
>>>>>>> 0c0451b9

        /*
         * Algorithm Parameter Generator engines
         */
        add(p, "AlgorithmParameterGenerator", "DSA",
            "sun.security.provider.DSAParameterGenerator", dsaAliases, attrs);
        attrs.remove("KeySize");

        /*
         * Algorithm Parameter engines
         */
        add(p, "AlgorithmParameters", "DSA",
                "sun.security.provider.DSAParameters", dsaAliases, attrs);

        /*
         * Key factories
         */
        add(p, "KeyFactory", "DSA", "sun.security.provider.DSAKeyFactory",
                dsaAliases, attrs);

        /*
         * Digest engines
         */
        add(p, "MessageDigest", "MD2", "sun.security.provider.MD2", null, attrs);
        add(p, "MessageDigest", "MD5", "sun.security.provider.MD5", null, attrs);
        add(p, "MessageDigest", "SHA", "sun.security.provider.SHA",
                createAliasesWithOid("1.3.14.3.2.26", "SHA-1", "SHA1"), attrs);

        String sha2BaseOid = "2.16.840.1.101.3.4.2";
        add(p, "MessageDigest", "SHA-224", "sun.security.provider.SHA2$SHA224",
                createAliasesWithOid(sha2BaseOid + ".4"), attrs);
        add(p, "MessageDigest", "SHA-256", "sun.security.provider.SHA2$SHA256",
                createAliasesWithOid(sha2BaseOid + ".1"), attrs);
        add(p, "MessageDigest", "SHA-384", "sun.security.provider.SHA5$SHA384",
                createAliasesWithOid(sha2BaseOid + ".2"), attrs);
        add(p, "MessageDigest", "SHA-512", "sun.security.provider.SHA5$SHA512",
                createAliasesWithOid(sha2BaseOid + ".3"), attrs);
        add(p, "MessageDigest", "SHA-512/224",
                "sun.security.provider.SHA5$SHA512_224",
                createAliasesWithOid(sha2BaseOid + ".5"), attrs);
        add(p, "MessageDigest", "SHA-512/256",
                "sun.security.provider.SHA5$SHA512_256",
                createAliasesWithOid(sha2BaseOid + ".6"), attrs);
        add(p, "MessageDigest", "SHA3-224", "sun.security.provider.SHA3$SHA224",
                createAliasesWithOid(sha2BaseOid + ".7"), attrs);
        add(p, "MessageDigest", "SHA3-256", "sun.security.provider.SHA3$SHA256",
                createAliasesWithOid(sha2BaseOid + ".8"), attrs);
        add(p, "MessageDigest", "SHA3-384", "sun.security.provider.SHA3$SHA384",
                createAliasesWithOid(sha2BaseOid + ".9"), attrs);
        add(p, "MessageDigest", "SHA3-512", "sun.security.provider.SHA3$SHA512",
                createAliasesWithOid(sha2BaseOid + ".10"), attrs);

        /*
         * Certificates
         */
        add(p, "CertificateFactory", "X.509",
                "sun.security.provider.X509Factory",
                createAliases("X509"), attrs);

        /*
         * KeyStore
         */
        add(p, "KeyStore", "PKCS12",
                "sun.security.pkcs12.PKCS12KeyStore$DualFormatPKCS12",
                null, null);
        add(p, "KeyStore", "JKS",
                "sun.security.provider.JavaKeyStore$DualFormatJKS",
                null, attrs);
        add(p, "KeyStore", "CaseExactJKS",
                "sun.security.provider.JavaKeyStore$CaseExactJKS",
                null, attrs);
        add(p, "KeyStore", "DKS", "sun.security.provider.DomainKeyStore$DKS",
                null, attrs);


        /*
         * CertStores
         */
        add(p, "CertStore", "Collection",
                "sun.security.provider.certpath.CollectionCertStore",
                null, attrs);
        add(p, "CertStore", "com.sun.security.IndexedCollection",
                "sun.security.provider.certpath.IndexedCollectionCertStore",
                null, attrs);

        /*
         * Policy
         */
        add(p, "Policy", "JavaPolicy", "sun.security.provider.PolicySpiFile",
                null, null);

        /*
         * Configuration
         */
        add(p, "Configuration", "JavaLoginConfig",
                "sun.security.provider.ConfigFile$Spi", null, null);

        /*
         * CertPathBuilder and CertPathValidator
         */
        attrs.clear();
        attrs.put("ValidationAlgorithm", "RFC5280");
        attrs.put("ImplementedIn", "Software");

        add(p, "CertPathBuilder", "PKIX",
                "sun.security.provider.certpath.SunCertPathBuilder",
                null, attrs);
        add(p, "CertPathValidator", "PKIX",
                "sun.security.provider.certpath.PKIXCertPathValidator",
                null, attrs);
    }

    Iterator<Provider.Service> iterator() {
        return services.iterator();
    }

    private void add(Provider p, String type, String algo, String cn,
             List<String> aliases, HashMap<String, String> attrs) {
         services.add(new Provider.Service(p, type, algo, cn, aliases, attrs));
    }

    private LinkedHashSet<Provider.Service> services;

    // name of the *System* property, takes precedence over PROP_RNDSOURCE
    private static final String PROP_EGD = "java.security.egd";
    // name of the *Security* property
    private static final String PROP_RNDSOURCE = "securerandom.source";

    private static final boolean useLegacyDSA =
        Boolean.parseBoolean(GetPropertyAction.privilegedGetProperty
            ("jdk.security.legacyDSAKeyPairGenerator"));

    static final String URL_DEV_RANDOM = "file:/dev/random";
    static final String URL_DEV_URANDOM = "file:/dev/urandom";

    private static final String seedSource;

    static {
        seedSource = AccessController.doPrivileged(
                new PrivilegedAction<String>() {

            @Override
            public String run() {
                String egdSource = System.getProperty(PROP_EGD, "");
                if (egdSource.length() != 0) {
                    return egdSource;
                }
                egdSource = Security.getProperty(PROP_RNDSOURCE);
                if (egdSource == null) {
                    return "";
                }
                return egdSource;
            }
        });
    }

    static String getSeedSource() {
        return seedSource;
    }

    /*
     * Use a URI to access this File. Previous code used a URL
     * which is less strict on syntax. If we encounter a
     * URISyntaxException we make best efforts for backwards
     * compatibility. e.g. space character in deviceName string.
     *
     * Method called within PrivilegedExceptionAction block.
     *
     * Moved from SeedGenerator to avoid initialization problems with
     * signed providers.
     */
    static File getDeviceFile(URL device) throws IOException {
        try {
            URI deviceURI = device.toURI();
            if(deviceURI.isOpaque()) {
                // File constructor does not accept opaque URI
                URI localDir = new File(
                    StaticProperty.userDir()).toURI();
                String uriPath = localDir.toString() +
                                     deviceURI.toString().substring(5);
                return new File(URI.create(uriPath));
            } else {
                return new File(deviceURI);
            }
        } catch (URISyntaxException use) {
            /*
             * Make best effort to access this File.
             * We can try using the URL path.
             */
            return new File(device.getPath());
        }
    }

    static {

        String nativeCryptTrace = GetPropertyAction.privilegedGetProperty("jdk.nativeCryptoTrace");
        String nativeCryptStr = GetPropertyAction.privilegedGetProperty("jdk.nativeCrypto");
        String nativeDigestStr = GetPropertyAction.privilegedGetProperty("jdk.nativeDigest");

        if (Boolean.parseBoolean(nativeCryptStr) || nativeCryptStr == null) {
                /* nativeCrypto is enabled */
                if (!(Boolean.parseBoolean(nativeDigestStr) || nativeDigestStr == null)) {
                        useNativeDigest = false;
                }
        } else {
                /* nativeCrypto is disabled */
                useNativeDigest = false;
        }

        if (useNativeDigest) {
            /*
             * User want to use native crypto implementation.
             * Make sure the native crypto libraries are loaded successfully.
             * Otherwise, throw a warning message and fall back to the in-built
             * java crypto implementation.
             */
            if (!NativeCrypto.isLoaded()) {
                useNativeDigest = false;

                if (nativeCryptTrace != null) {
                   System.err.println("Warning: Native crypto library load failed." +
                                   " Using Java crypto implementation");
                }
            } else {
                if (nativeCryptTrace != null) {
                   System.err.println("MessageDigest load - using Native crypto library.");
                }
            }
        } else {
            if (nativeCryptTrace != null) {
               System.err.println("MessageDigest load - Native crypto library disabled.");
            }
        }
    }
}<|MERGE_RESOLUTION|>--- conflicted
+++ resolved
@@ -81,14 +81,9 @@
  * - JavaLoginConfig is the default file-based LoginModule Configuration type.
  */
 
+
 public final class SunEntries {
 
-    // create an aliases List from the specified aliases
-    public static List<String> createAliases(String ... aliases) {
-        return Arrays.asList(aliases);
-    }
-
-<<<<<<< HEAD
     /*
      * Check whether native crypto is enabled with property.
      * By default, the native crypto is enabled and uses native library crypto.
@@ -98,15 +93,16 @@
      */
     private static boolean useNativeDigest = true;
 
-    private SunEntries() {
-        // empty
-=======
+    // create an aliases List from the specified aliases
+    public static List<String> createAliases(String ... aliases) {
+        return Arrays.asList(aliases);
+    }
+
     // create an aliases List from the specified oid followed by other aliases
     public static List<String> createAliasesWithOid(String ... oids) {
         String[] result = Arrays.copyOf(oids, oids.length + 1);
         result[result.length - 1] = "OID." + oids[0];
         return Arrays.asList(result);
->>>>>>> 0c0451b9
     }
 
     // extend LinkedHashSet to preserve the ordering (needed by SecureRandom?)
@@ -209,11 +205,26 @@
         List<String> dsaAliases = createAliasesWithOid(dsaOid, "1.3.14.3.2.12");
         String dsaKPGImplClass = "sun.security.provider.DSAKeyPairGenerator$";
         dsaKPGImplClass += (useLegacyDSA? "Legacy" : "Current");
-<<<<<<< HEAD
-        map.put("KeyPairGenerator.DSA", dsaKPGImplClass);
-        map.put("Alg.Alias.KeyPairGenerator.OID.1.2.840.10040.4.1", "DSA");
-        map.put("Alg.Alias.KeyPairGenerator.1.2.840.10040.4.1", "DSA");
-        map.put("Alg.Alias.KeyPairGenerator.1.3.14.3.2.12", "DSA");
+        add(p, "KeyPairGenerator", "DSA", dsaKPGImplClass, dsaAliases, attrs);
+
+        /*
+         * Algorithm Parameter Generator engines
+         */
+        add(p, "AlgorithmParameterGenerator", "DSA",
+            "sun.security.provider.DSAParameterGenerator", dsaAliases, attrs);
+        attrs.remove("KeySize");
+
+        /*
+         * Algorithm Parameter engines
+         */
+        add(p, "AlgorithmParameters", "DSA",
+                "sun.security.provider.DSAParameters", dsaAliases, attrs);
+
+        /*
+         * Key factories
+         */
+        add(p, "KeyFactory", "DSA", "sun.security.provider.DSAKeyFactory",
+                dsaAliases, attrs);
 
         /*
          * Digest engines
@@ -241,98 +252,19 @@
             providerSHA512 = "sun.security.provider.SHA5$SHA512";
         }
 
-        map.put("MessageDigest.MD2", "sun.security.provider.MD2");
-        map.put("MessageDigest.MD5", "sun.security.provider.MD5");
-        map.put("MessageDigest.SHA", providerSHA);
-
-        map.put("Alg.Alias.MessageDigest.SHA-1", "SHA");
-        map.put("Alg.Alias.MessageDigest.SHA1", "SHA");
-        map.put("Alg.Alias.MessageDigest.1.3.14.3.2.26", "SHA");
-        map.put("Alg.Alias.MessageDigest.OID.1.3.14.3.2.26", "SHA");
-
-        map.put("MessageDigest.SHA-224", providerSHA224);
-        map.put("Alg.Alias.MessageDigest.2.16.840.1.101.3.4.2.4", "SHA-224");
-        map.put("Alg.Alias.MessageDigest.OID.2.16.840.1.101.3.4.2.4",
-                "SHA-224");
-
-        map.put("MessageDigest.SHA-256", providerSHA256);
-        map.put("Alg.Alias.MessageDigest.2.16.840.1.101.3.4.2.1", "SHA-256");
-        map.put("Alg.Alias.MessageDigest.OID.2.16.840.1.101.3.4.2.1",
-                "SHA-256");
-        map.put("MessageDigest.SHA-384", providerSHA384);
-        map.put("Alg.Alias.MessageDigest.2.16.840.1.101.3.4.2.2", "SHA-384");
-        map.put("Alg.Alias.MessageDigest.OID.2.16.840.1.101.3.4.2.2",
-                "SHA-384");
-        map.put("MessageDigest.SHA-512", providerSHA512);
-        map.put("Alg.Alias.MessageDigest.2.16.840.1.101.3.4.2.3", "SHA-512");
-        map.put("Alg.Alias.MessageDigest.OID.2.16.840.1.101.3.4.2.3",
-                "SHA-512");
-        map.put("MessageDigest.SHA-512/224", "sun.security.provider.SHA5$SHA512_224");
-        map.put("Alg.Alias.MessageDigest.2.16.840.1.101.3.4.2.5", "SHA-512/224");
-        map.put("Alg.Alias.MessageDigest.OID.2.16.840.1.101.3.4.2.5",
-                "SHA-512/224");
-        map.put("MessageDigest.SHA-512/256", "sun.security.provider.SHA5$SHA512_256");
-        map.put("Alg.Alias.MessageDigest.2.16.840.1.101.3.4.2.6", "SHA-512/256");
-        map.put("Alg.Alias.MessageDigest.OID.2.16.840.1.101.3.4.2.6",
-                "SHA-512/256");
-
-        map.put("MessageDigest.SHA3-224", "sun.security.provider.SHA3$SHA224");
-        map.put("Alg.Alias.MessageDigest.2.16.840.1.101.3.4.2.7", "SHA3-224");
-        map.put("Alg.Alias.MessageDigest.OID.2.16.840.1.101.3.4.2.7",
-                "SHA3-224");
-
-        map.put("MessageDigest.SHA3-256", "sun.security.provider.SHA3$SHA256");
-        map.put("Alg.Alias.MessageDigest.2.16.840.1.101.3.4.2.8", "SHA3-256");
-        map.put("Alg.Alias.MessageDigest.OID.2.16.840.1.101.3.4.2.8",
-                "SHA3-256");
-        map.put("MessageDigest.SHA3-384", "sun.security.provider.SHA3$SHA384");
-        map.put("Alg.Alias.MessageDigest.2.16.840.1.101.3.4.2.9", "SHA3-384");
-        map.put("Alg.Alias.MessageDigest.OID.2.16.840.1.101.3.4.2.9",
-                "SHA3-384");
-        map.put("MessageDigest.SHA3-512", "sun.security.provider.SHA3$SHA512");
-        map.put("Alg.Alias.MessageDigest.2.16.840.1.101.3.4.2.10", "SHA3-512");
-        map.put("Alg.Alias.MessageDigest.OID.2.16.840.1.101.3.4.2.10",
-                "SHA3-512");
-
-=======
-        add(p, "KeyPairGenerator", "DSA", dsaKPGImplClass, dsaAliases, attrs);
->>>>>>> 0c0451b9
-
-        /*
-         * Algorithm Parameter Generator engines
-         */
-        add(p, "AlgorithmParameterGenerator", "DSA",
-            "sun.security.provider.DSAParameterGenerator", dsaAliases, attrs);
-        attrs.remove("KeySize");
-
-        /*
-         * Algorithm Parameter engines
-         */
-        add(p, "AlgorithmParameters", "DSA",
-                "sun.security.provider.DSAParameters", dsaAliases, attrs);
-
-        /*
-         * Key factories
-         */
-        add(p, "KeyFactory", "DSA", "sun.security.provider.DSAKeyFactory",
-                dsaAliases, attrs);
-
-        /*
-         * Digest engines
-         */
         add(p, "MessageDigest", "MD2", "sun.security.provider.MD2", null, attrs);
         add(p, "MessageDigest", "MD5", "sun.security.provider.MD5", null, attrs);
-        add(p, "MessageDigest", "SHA", "sun.security.provider.SHA",
+        add(p, "MessageDigest", "SHA", providerSHA,
                 createAliasesWithOid("1.3.14.3.2.26", "SHA-1", "SHA1"), attrs);
 
         String sha2BaseOid = "2.16.840.1.101.3.4.2";
-        add(p, "MessageDigest", "SHA-224", "sun.security.provider.SHA2$SHA224",
+        add(p, "MessageDigest", "SHA-224", providerSHA224,
                 createAliasesWithOid(sha2BaseOid + ".4"), attrs);
-        add(p, "MessageDigest", "SHA-256", "sun.security.provider.SHA2$SHA256",
+        add(p, "MessageDigest", "SHA-256", providerSHA256,
                 createAliasesWithOid(sha2BaseOid + ".1"), attrs);
-        add(p, "MessageDigest", "SHA-384", "sun.security.provider.SHA5$SHA384",
+        add(p, "MessageDigest", "SHA-384", providerSHA384,
                 createAliasesWithOid(sha2BaseOid + ".2"), attrs);
-        add(p, "MessageDigest", "SHA-512", "sun.security.provider.SHA5$SHA512",
+        add(p, "MessageDigest", "SHA-512", providerSHA512,
                 createAliasesWithOid(sha2BaseOid + ".3"), attrs);
         add(p, "MessageDigest", "SHA-512/224",
                 "sun.security.provider.SHA5$SHA512_224",

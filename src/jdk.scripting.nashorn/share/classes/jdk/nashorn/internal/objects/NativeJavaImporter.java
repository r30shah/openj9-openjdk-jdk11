/*
 * Copyright (c) 2010, 2013, Oracle and/or its affiliates. All rights reserved.
 * DO NOT ALTER OR REMOVE COPYRIGHT NOTICES OR THIS FILE HEADER.
 *
 * This code is free software; you can redistribute it and/or modify it
 * under the terms of the GNU General Public License version 2 only, as
 * published by the Free Software Foundation.  Oracle designates this
 * particular file as subject to the "Classpath" exception as provided
 * by Oracle in the LICENSE file that accompanied this code.
 *
 * This code is distributed in the hope that it will be useful, but WITHOUT
 * ANY WARRANTY; without even the implied warranty of MERCHANTABILITY or
 * FITNESS FOR A PARTICULAR PURPOSE.  See the GNU General Public License
 * version 2 for more details (a copy is included in the LICENSE file that
 * accompanied this code).
 *
 * You should have received a copy of the GNU General Public License version
 * 2 along with this work; if not, write to the Free Software Foundation,
 * Inc., 51 Franklin St, Fifth Floor, Boston, MA 02110-1301 USA.
 *
 * Please contact Oracle, 500 Oracle Parkway, Redwood Shores, CA 94065 USA
 * or visit www.oracle.com if you need additional information or have any
 * questions.
 */

package jdk.nashorn.internal.objects;

import jdk.dynalink.beans.StaticClass;
import jdk.nashorn.internal.objects.annotations.Constructor;
import jdk.nashorn.internal.objects.annotations.ScriptClass;
import jdk.nashorn.internal.runtime.Context;
import jdk.nashorn.internal.runtime.FindProperty;
import jdk.nashorn.internal.runtime.NativeJavaPackage;
import jdk.nashorn.internal.runtime.PropertyMap;
import jdk.nashorn.internal.runtime.ScriptObject;
<<<<<<< HEAD
import jdk.nashorn.internal.runtime.ScriptRuntime;
import jdk.nashorn.internal.runtime.UnwarrantedOptimismException;
import jdk.nashorn.internal.runtime.WithObject;
import jdk.nashorn.internal.runtime.linker.NashornCallSiteDescriptor;
=======
>>>>>>> bb96708c

/**
 * This is "JavaImporter" constructor. This constructor allows you to use Java types omitting explicit package names.
 * Objects of this constructor are used along with {@code "with"} statements and as such are not usable in ECMAScript
 * strict mode. Example:
 * <pre>
 *     var imports = new JavaImporter(java.util, java.io);
 *     with (imports) {
 *         var m = new HashMap(); // java.util.HashMap
 *         var f = new File("."); // java.io.File
 *         ...
 *     }
 * </pre>
 * Note however that the preferred way for accessing Java types in Nashorn is through the use of
 * {@link NativeJava#type(Object, Object) Java.type()} method.
 */
@ScriptClass("JavaImporter")
public final class NativeJavaImporter extends ScriptObject {
    private final Object[] args;

    // initialized by nasgen
    private static PropertyMap $nasgenmap$;

    private NativeJavaImporter(final Object[] args, final ScriptObject proto, final PropertyMap map) {
        super(proto, map);
        this.args = args;
    }

    private NativeJavaImporter(final Object[] args, final Global global) {
        this(args, global.getJavaImporterPrototype(), $nasgenmap$);
    }

    private NativeJavaImporter(final Object[] args) {
        this(args, Global.instance());
    }

    @Override
    public String getClassName() {
        return "JavaImporter";
    }

    /**
     * Constructor
     * @param isNew is the new operator used for instantiating this NativeJavaImporter
     * @param self self reference
     * @param args arguments
     * @return NativeJavaImporter instance
     */
    @Constructor(arity = 1)
    public static NativeJavaImporter constructor(final boolean isNew, final Object self, final Object... args) {
        return new NativeJavaImporter(args);
    }

<<<<<<< HEAD
    /**
     * "No such property" handler.
     *
     * @param self self reference
     * @param name property name
     * @return value of the missing property
     */
    @Function(attributes = Attribute.NOT_ENUMERABLE)
    public static Object __noSuchProperty__(final Object self, final Object name) {
        final NativeJavaImporter javaImporter = getJavaImporter(self);
        if (javaImporter != null) {
            return javaImporter.createProperty(JSType.toString(name));
        }
        throw typeError("not.a.java.importer", ScriptRuntime.safeToString(self));
    }

    private static NativeJavaImporter getJavaImporter(Object self) {
        final NativeJavaImporter expression;
        if (self instanceof NativeJavaImporter) {
            expression = (NativeJavaImporter)self;
        } else if (self instanceof ScriptObject) {
            expression = getJavaImporterInScope((ScriptObject)self);
        } else {
            expression = null;
        }
        return expression;
    }

    private static NativeJavaImporter getJavaImporterInScope(ScriptObject self) {
        for (ScriptObject obj = self; obj != null; obj = obj.getProto()) {
            if (obj instanceof WithObject) {
                final ScriptObject expression = ((WithObject)obj).getExpression();
                if (expression instanceof NativeJavaImporter) {
                    return (NativeJavaImporter)expression;
                }
            }
        }
        return null;
    }

    /**
     * "No such method call" handler
     *
     * @param self self reference
     * @param args arguments to method
     * @return never returns always throw TypeError
     */
    @Function(attributes = Attribute.NOT_ENUMERABLE)
    public static Object __noSuchMethod__(final Object self, final Object... args) {
       throw typeError("not.a.function", ScriptRuntime.safeToString(args[0]));
    }

=======
>>>>>>> bb96708c
    @Override
    protected FindProperty findProperty(final Object key, final boolean deep, final boolean isScope, final ScriptObject start) {
        final FindProperty find = super.findProperty(key, deep, isScope, start);
        if (find == null && key instanceof String) {
            final String name = (String) key;
            final Object value = createProperty(name);
            if(value != null) {
                // We must avoid calling findProperty recursively, so we pass null as first argument
                setObject(null, 0, key, value);
                return super.findProperty(key, deep, isScope, start);
            }
        }
        return find;
    }

    private Object createProperty(final String name) {
        final int len = args.length;

        for (int i = len - 1; i > -1; i--) {
            final Object obj = args[i];

            if (obj instanceof StaticClass) {
                if (((StaticClass)obj).getRepresentedClass().getSimpleName().equals(name)) {
                    return obj;
                }
            } else if (obj instanceof NativeJavaPackage) {
                final String pkgName  = ((NativeJavaPackage)obj).getName();
                final String fullName = pkgName.isEmpty() ? name : (pkgName + "." + name);
                final Context context = Global.instance().getContext();
                try {
                    return StaticClass.forClass(context.findClass(fullName));
                } catch (final ClassNotFoundException e) {
                    // IGNORE
                }
            }
        }
        return null;
    }
}<|MERGE_RESOLUTION|>--- conflicted
+++ resolved
@@ -33,13 +33,6 @@
 import jdk.nashorn.internal.runtime.NativeJavaPackage;
 import jdk.nashorn.internal.runtime.PropertyMap;
 import jdk.nashorn.internal.runtime.ScriptObject;
-<<<<<<< HEAD
-import jdk.nashorn.internal.runtime.ScriptRuntime;
-import jdk.nashorn.internal.runtime.UnwarrantedOptimismException;
-import jdk.nashorn.internal.runtime.WithObject;
-import jdk.nashorn.internal.runtime.linker.NashornCallSiteDescriptor;
-=======
->>>>>>> bb96708c
 
 /**
  * This is "JavaImporter" constructor. This constructor allows you to use Java types omitting explicit package names.
@@ -93,61 +86,6 @@
         return new NativeJavaImporter(args);
     }
 
-<<<<<<< HEAD
-    /**
-     * "No such property" handler.
-     *
-     * @param self self reference
-     * @param name property name
-     * @return value of the missing property
-     */
-    @Function(attributes = Attribute.NOT_ENUMERABLE)
-    public static Object __noSuchProperty__(final Object self, final Object name) {
-        final NativeJavaImporter javaImporter = getJavaImporter(self);
-        if (javaImporter != null) {
-            return javaImporter.createProperty(JSType.toString(name));
-        }
-        throw typeError("not.a.java.importer", ScriptRuntime.safeToString(self));
-    }
-
-    private static NativeJavaImporter getJavaImporter(Object self) {
-        final NativeJavaImporter expression;
-        if (self instanceof NativeJavaImporter) {
-            expression = (NativeJavaImporter)self;
-        } else if (self instanceof ScriptObject) {
-            expression = getJavaImporterInScope((ScriptObject)self);
-        } else {
-            expression = null;
-        }
-        return expression;
-    }
-
-    private static NativeJavaImporter getJavaImporterInScope(ScriptObject self) {
-        for (ScriptObject obj = self; obj != null; obj = obj.getProto()) {
-            if (obj instanceof WithObject) {
-                final ScriptObject expression = ((WithObject)obj).getExpression();
-                if (expression instanceof NativeJavaImporter) {
-                    return (NativeJavaImporter)expression;
-                }
-            }
-        }
-        return null;
-    }
-
-    /**
-     * "No such method call" handler
-     *
-     * @param self self reference
-     * @param args arguments to method
-     * @return never returns always throw TypeError
-     */
-    @Function(attributes = Attribute.NOT_ENUMERABLE)
-    public static Object __noSuchMethod__(final Object self, final Object... args) {
-       throw typeError("not.a.function", ScriptRuntime.safeToString(args[0]));
-    }
-
-=======
->>>>>>> bb96708c
     @Override
     protected FindProperty findProperty(final Object key, final boolean deep, final boolean isScope, final ScriptObject start) {
         final FindProperty find = super.findProperty(key, deep, isScope, start);

--- conflicted
+++ resolved
@@ -19,12 +19,6 @@
  * Please contact Oracle, 500 Oracle Parkway, Redwood Shores, CA 94065 USA
  * or visit www.oracle.com if you need additional information or have any
  * questions.
- */
-
-/*
- * ===========================================================================
- * (c) Copyright IBM Corp. 2022, 2022 All Rights Reserved
- * ===========================================================================
  */
 
 /* @test
@@ -200,20 +194,6 @@
         }
     }
 
-<<<<<<< HEAD
-    static class ExType {
-        String extension;
-        List<String> expectedTypes;
-        ExType(String ext, List<String> expTypes) {
-            extension = ext;
-            expectedTypes = expTypes;
-        }
-        String extension() {
-                return extension;
-        }
-        List<String> expectedTypes() {
-                return expectedTypes;
-=======
     private static class ExType {
 
         private final String extension;
@@ -259,7 +239,6 @@
             return String.format("%s[extension=%s, expectedTypes=%s]",
                                  getClass().getName(), extension,
                                  expectedTypes);
->>>>>>> 7bd3af52
         }
     }
 }
/*
 * Copyright (c) 2010, 2013, Oracle and/or its affiliates. All rights reserved.
 * DO NOT ALTER OR REMOVE COPYRIGHT NOTICES OR THIS FILE HEADER.
 *
 * This code is free software; you can redistribute it and/or modify it
 * under the terms of the GNU General Public License version 2 only, as
 * published by the Free Software Foundation.  Oracle designates this
 * particular file as subject to the "Classpath" exception as provided
 * by Oracle in the LICENSE file that accompanied this code.
 *
 * This code is distributed in the hope that it will be useful, but WITHOUT
 * ANY WARRANTY; without even the implied warranty of MERCHANTABILITY or
 * FITNESS FOR A PARTICULAR PURPOSE.  See the GNU General Public License
 * version 2 for more details (a copy is included in the LICENSE file that
 * accompanied this code).
 *
 * You should have received a copy of the GNU General Public License version
 * 2 along with this work; if not, write to the Free Software Foundation,
 * Inc., 51 Franklin St, Fifth Floor, Boston, MA 02110-1301 USA.
 *
 * Please contact Oracle, 500 Oracle Parkway, Redwood Shores, CA 94065 USA
 * or visit www.oracle.com if you need additional information or have any
 * questions.
 */

package jdk.nashorn.internal.runtime;

import java.io.PrintWriter;
import java.util.HashSet;
import java.util.List;
import java.util.Locale;
import java.util.Set;
import java.util.StringTokenizer;
import java.util.TimeZone;

import jdk.nashorn.internal.codegen.Namespace;
import jdk.nashorn.internal.runtime.linker.NashornCallSiteDescriptor;
import jdk.nashorn.internal.runtime.options.KeyValueOption;
import jdk.nashorn.internal.runtime.options.Option;
import jdk.nashorn.internal.runtime.options.Options;

/**
 * Script environment consists of command line options, arguments, script files
 * and output and error writers, top level Namespace etc.
 */
public final class ScriptEnvironment {
    /** Output writer for this environment */
    private final PrintWriter out;

    /** Error writer for this environment */
    private final PrintWriter err;

    /** Top level namespace. */
    private final Namespace namespace;

    /** Current Options object. */
    private final Options options;
<<<<<<< HEAD

    /** Always allow functions as statements */
    public final boolean _anon_functions;
=======
>>>>>>> 4af3b2c0

    /** Size of the per-global Class cache size */
    public final int     _class_cache_size;

    /** Only compile script, do not run it or generate other ScriptObjects */
    public final boolean _compile_only;

    /** Accumulated callsite flags that will be used when bootstrapping script callsites */
    public final int     _callsite_flags;

    /** Generate line number table in class files */
    public final boolean _debug_lines;

    /** Package to which generated class files are added */
    public final String  _dest_dir;

    /** Display stack trace upon error, default is false */
    public final boolean _dump_on_error;

    /** Invalid lvalue expressions should be reported as early errors */
    public final boolean _early_lvalue_error;

    /** Empty statements should be preserved in the AST */
    public final boolean _empty_statements;

    /** Show full Nashorn version */
    public final boolean _fullversion;

    /** Launch using as fx application */
    public final boolean _fx;

    /**
     * Behavior when encountering a function declaration in a lexical context where only statements are acceptable
     * (function declarations are source elements, but not statements).
     */
    public enum FunctionStatementBehavior {
        /**
         * Accept the function declaration silently and treat it as if it were a function expression assigned to a local
         * variable.
         */
        ACCEPT,
        /**
         * Log a parser warning, but accept the function declaration and treat it as if it were a function expression
         * assigned to a local variable.
         */
        WARNING,
        /**
         * Raise a {@code SyntaxError}.
         */
        ERROR
    }

    /**
     * Behavior when encountering a function declaration in a lexical context where only statements are acceptable
     * (function declarations are source elements, but not statements).
     */
    public final FunctionStatementBehavior _function_statement;

    /** Should lazy compilation take place */
    public final boolean _lazy_compilation;

    /** Create a new class loaded for each compilation */
    public final boolean _loader_per_compile;

    /** Do not support non-standard syntax extensions. */
    public final boolean _no_syntax_extensions;

    /** Package to which generated class files are added */
    public final String  _package;

    /** Only parse the source code, do not compile */
    public final boolean _parse_only;

    /** Print the AST before lowering */
    public final boolean _print_ast;

    /** Print the AST after lowering */
    public final boolean _print_lower_ast;

    /** Print resulting bytecode for script */
    public final boolean _print_code;

    /** Print memory usage for IR after each phase */
    public final boolean _print_mem_usage;

    /** Print function will no print newline characters */
    public final boolean _print_no_newline;

    /** Print AST in more human readable form */
    public final boolean _print_parse;

    /** Print AST in more human readable form after Lowering */
    public final boolean _print_lower_parse;

    /** print symbols and their contents for the script */
    public final boolean _print_symbols;

    /** range analysis for known types */
    public final boolean _range_analysis;

    /** is this environment in scripting mode? */
    public final boolean _scripting;

    /** is the JIT allowed to specializ calls based on callsite types? */
    public final Set<String> _specialize_calls;

    /** is this environment in strict mode? */
    public final boolean _strict;

    /** print version info of Nashorn */
    public final boolean _version;

    /** should code verification be done of generated bytecode */
    public final boolean _verify_code;

    /** time zone for this environment */
    public final TimeZone _timezone;

    /** Local for error messages */
    public final Locale _locale;

    /**
     * Constructor
     *
     * @param options a Options object
     * @param out output print writer
     * @param err error print writer
     */
    public ScriptEnvironment(final Options options, final PrintWriter out, final PrintWriter err) {
        this.out = out;
        this.err = err;
        this.namespace = new Namespace();
        this.options = options;

        _class_cache_size     = options.getInteger("class.cache.size");
        _compile_only         = options.getBoolean("compile.only");
        _debug_lines          = options.getBoolean("debug.lines");
        _dest_dir             = options.getString("d");
        _dump_on_error        = options.getBoolean("doe");
        _early_lvalue_error   = options.getBoolean("early.lvalue.error");
        _empty_statements     = options.getBoolean("empty.statements");
        _fullversion          = options.getBoolean("fullversion");
        if(options.getBoolean("function.statement.error")) {
            _function_statement = FunctionStatementBehavior.ERROR;
        } else if(options.getBoolean("function.statement.warning")) {
            _function_statement = FunctionStatementBehavior.WARNING;
        } else {
            _function_statement = FunctionStatementBehavior.ACCEPT;
        }
        _fx                   = options.getBoolean("fx");
        _lazy_compilation     = options.getBoolean("lazy.compilation");
        _loader_per_compile   = options.getBoolean("loader.per.compile");
        _no_syntax_extensions = options.getBoolean("no.syntax.extensions");
        _package              = options.getString("package");
        _parse_only           = options.getBoolean("parse.only");
        _print_ast            = options.getBoolean("print.ast");
        _print_lower_ast      = options.getBoolean("print.lower.ast");
        _print_code           = options.getBoolean("print.code");
        _print_mem_usage      = options.getBoolean("print.mem.usage");
        _print_no_newline     = options.getBoolean("print.no.newline");
        _print_parse          = options.getBoolean("print.parse");
        _print_lower_parse    = options.getBoolean("print.lower.parse");
        _print_symbols        = options.getBoolean("print.symbols");
        _range_analysis       = options.getBoolean("range.analysis");
        _scripting            = options.getBoolean("scripting");
        _strict               = options.getBoolean("strict");
        _version              = options.getBoolean("version");
        _verify_code          = options.getBoolean("verify.code");

        final String specialize = options.getString("specialize.calls");
        if (specialize == null) {
            _specialize_calls = null;
        } else {
            _specialize_calls = new HashSet<>();
            final StringTokenizer st = new StringTokenizer(specialize, ",");
            while (st.hasMoreElements()) {
                _specialize_calls.add(st.nextToken());
            }
        }

        int callSiteFlags = 0;
        if (options.getBoolean("profile.callsites")) {
            callSiteFlags |= NashornCallSiteDescriptor.CALLSITE_PROFILE;
        }

        if (options.get("trace.callsites") instanceof KeyValueOption) {
            callSiteFlags |= NashornCallSiteDescriptor.CALLSITE_TRACE;
            final KeyValueOption kv = (KeyValueOption)options.get("trace.callsites");
            if (kv.hasValue("miss")) {
                callSiteFlags |= NashornCallSiteDescriptor.CALLSITE_TRACE_MISSES;
            }
            if (kv.hasValue("enterexit") || (callSiteFlags & NashornCallSiteDescriptor.CALLSITE_TRACE_MISSES) == 0) {
                callSiteFlags |= NashornCallSiteDescriptor.CALLSITE_TRACE_ENTEREXIT;
            }
            if (kv.hasValue("objects")) {
                callSiteFlags |= NashornCallSiteDescriptor.CALLSITE_TRACE_VALUES;
            }
            if (kv.hasValue("scope")) {
                callSiteFlags |= NashornCallSiteDescriptor.CALLSITE_TRACE_SCOPE;
            }
        }
        this._callsite_flags = callSiteFlags;

        final Option<?> timezoneOption = options.get("timezone");
        if (timezoneOption != null) {
            this._timezone = (TimeZone)timezoneOption.getValue();
        } else {
            this._timezone  = TimeZone.getDefault();
        }

        final Option<?> localeOption = options.get("locale");
        if (localeOption != null) {
            this._locale = (Locale)localeOption.getValue();
        } else {
            this._locale = Locale.getDefault();
        }
    }

    /**
     * Can we specialize a particular method name?
     * @param functionName method name
     * @return true if we are allowed to generate versions of this method
     */
    public boolean canSpecialize(final String functionName) {
        if (_specialize_calls == null) {
            return false;
        }
        return _specialize_calls.isEmpty() || _specialize_calls.contains(functionName);
    }

    /**
     * Get the output stream for this environment
     * @return output print writer
     */
    public PrintWriter getOut() {
        return out;
    }

    /**
     * Get the error stream for this environment
     * @return error print writer
     */
    public PrintWriter getErr() {
        return err;
    }

    /**
     * Get the namespace for this environment
     * @return namespace
     */
    public Namespace getNamespace() {
        return namespace;
    }

    /**
     * Return the JavaScript files passed to the program
     *
     * @return a list of files
     */
    public List<String> getFiles() {
        return options.getFiles();
    }

    /**
     * Return the user arguments to the program, i.e. those trailing "--" after
     * the filename
     *
     * @return a list of user arguments
     */
    public List<String> getArguments() {
        return options.getArguments();
    }
}<|MERGE_RESOLUTION|>--- conflicted
+++ resolved
@@ -55,12 +55,6 @@
 
     /** Current Options object. */
     private final Options options;
-<<<<<<< HEAD
-
-    /** Always allow functions as statements */
-    public final boolean _anon_functions;
-=======
->>>>>>> 4af3b2c0
 
     /** Size of the per-global Class cache size */
     public final int     _class_cache_size;

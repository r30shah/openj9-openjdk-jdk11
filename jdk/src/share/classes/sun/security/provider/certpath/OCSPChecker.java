--- conflicted
+++ resolved
@@ -37,13 +37,8 @@
 import java.net.URISyntaxException;
 import javax.security.auth.x500.X500Principal;
 
-<<<<<<< HEAD
-import sun.misc.IOUtils;
-import sun.security.util.*;
-=======
 import static sun.security.provider.certpath.OCSP.*;
 import sun.security.util.Debug;
->>>>>>> 9f539752
 import sun.security.x509.*;
 
 /**
@@ -265,50 +260,6 @@
 
                 // Check if anchor cert is the responder cert
                 if (seekResponderCert) {
-<<<<<<< HEAD
-                    if (DEBUG != null) {
-                        DEBUG.println("Searching cert stores for responder's " +
-                            "certificate");
-                    }
-                    X509CertSelector filter = null;
-                    if (responderSubjectName != null) {
-                        filter = new X509CertSelector();
-                        filter.setSubject(responderSubjectName.getName());
-                    } else if (responderIssuerName != null &&
-                        responderSerialNumber != null) {
-                        filter = new X509CertSelector();
-                        filter.setIssuer(responderIssuerName.getName());
-                        filter.setSerialNumber(responderSerialNumber);
-                    }
-                    if (filter != null) {
-                        List<CertStore> certStores = pkixParams.getCertStores();
-                        AlgorithmChecker algChecker=
-                                                AlgorithmChecker.getInstance();
-                        for (CertStore certStore : certStores) {
-                            for (Certificate selected :
-                                    certStore.getCertificates(filter)) {
-                                try {
-                                    // don't bother to trust algorithm disabled
-                                    // certificate as responder
-                                    algChecker.check(selected);
-
-                                    responderCert = (X509Certificate)selected;
-                                    seekResponderCert = false; // done
-                                    break;
-                                } catch (CertPathValidatorException cpve) {
-                                    if (DEBUG != null) {
-                                        DEBUG.println(
-                                            "OCSP responder certificate " +
-                                            "algorithm check failed: " + cpve);
-                                    }
-                                }
-                            }
-
-                            if (!seekResponderCert) {
-                                break;
-                            }
-                        }
-=======
                     // Satisfy the responder subject name property only, or
                     // satisfy the responder issuer name and serial number
                     // properties only
@@ -323,7 +274,6 @@
 
                         responderCert = anchorCert;
                         seekResponderCert = false; // done
->>>>>>> 9f539752
                     }
                 }
             }
@@ -332,56 +282,6 @@
                     "No trusted certificate for " + currCertImpl.getIssuerDN());
             }
 
-<<<<<<< HEAD
-            // Construct an OCSP Request
-            OCSPRequest ocspRequest =
-                new OCSPRequest(currCertImpl, issuerCertImpl);
-
-            // Use the URL to the OCSP service that was created earlier
-            HttpURLConnection con = (HttpURLConnection)url.openConnection();
-            if (DEBUG != null) {
-                DEBUG.println("connecting to OCSP service at: " + url);
-            }
-
-            // Indicate that both input and output will be performed,
-            // that the method is POST, and that the content length is
-            // the length of the byte array
-
-            con.setDoOutput(true);
-            con.setDoInput(true);
-            con.setRequestMethod("POST");
-            con.setRequestProperty("Content-type", "application/ocsp-request");
-            byte[] bytes = ocspRequest.encodeBytes();
-            CertId certId = ocspRequest.getCertId();
-
-            con.setRequestProperty("Content-length",
-                String.valueOf(bytes.length));
-            out = con.getOutputStream();
-            out.write(bytes);
-            out.flush();
-
-            // Check the response
-            if (DEBUG != null &&
-                con.getResponseCode() != HttpURLConnection.HTTP_OK) {
-                DEBUG.println("Received HTTP error: " + con.getResponseCode() +
-                    " - " + con.getResponseMessage());
-            }
-            in = con.getInputStream();
-
-            int contentLength = con.getContentLength();
-            byte[] response = IOUtils.readFully(in, contentLength, false);
-
-            OCSPResponse ocspResponse = new OCSPResponse(response, pkixParams,
-                responderCert);
-            // Check that response applies to the cert that was supplied
-            if (! certId.equals(ocspResponse.getCertId())) {
-                throw new CertPathValidatorException(
-                    "Certificate in the OCSP response does not match the " +
-                    "certificate supplied in the OCSP request.");
-            }
-            SerialNumber serialNumber = currCertImpl.getSerialNumberObject();
-            int certOCSPStatus = ocspResponse.getCertStatus(serialNumber);
-=======
             // Check cert stores if responder cert has not yet been found
             if (seekResponderCert) {
                 if (DEBUG != null) {
@@ -420,7 +320,6 @@
                 }
             }
         }
->>>>>>> 9f539752
 
         // Could not find the certificate identified in the OCSP properties
         if (seekResponderCert) {

--- conflicted
+++ resolved
@@ -22,10 +22,6 @@
 # or visit www.oracle.com if you need additional information or have any
 # questions.
 #
-
-# ===========================================================================
-# (c) Copyright IBM Corp. 2022, 2022 All Rights Reserved
-# ===========================================================================
 
 ################################################################################
 #
@@ -536,14 +532,9 @@
     fi
 
   elif test "x$TOOLCHAIN_TYPE" = xxlc; then
-<<<<<<< HEAD
-    TOOLCHAIN_CFLAGS_JDK="-qchars=signed -qfullpath -qsaveopt -qstackprotect"  # add on both CFLAGS
-    TOOLCHAIN_CFLAGS_JVM="-qtune=balanced \
-=======
     # set -qtbtable=full for a better traceback table/better stacks in hs_err when xlc16 is used
     TOOLCHAIN_CFLAGS_JDK="-qtbtable=full -qchars=signed -qfullpath -qsaveopt -qstackprotect"  # add on both CFLAGS
     TOOLCHAIN_CFLAGS_JVM="-qtbtable=full -qtune=balanced \
->>>>>>> a96723a4
         -qalias=noansi -qstrict -qtls=default -qlanglvl=c99vla \
         -qlanglvl=noredefmac -qnortti -qnoeh -qignerrno -qstackprotect"
   elif test "x$TOOLCHAIN_TYPE" = xmicrosoft; then

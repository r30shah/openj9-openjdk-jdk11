#!/bin/sh
#
# Copyright (c) 2012, 2021, Oracle and/or its affiliates. All rights reserved.
# Copyright (c) 2021, Azul Systems, Inc. All rights reserved.
# DO NOT ALTER OR REMOVE COPYRIGHT NOTICES OR THIS FILE HEADER.
#
# This code is free software; you can redistribute it and/or modify it
# under the terms of the GNU General Public License version 2 only, as
# published by the Free Software Foundation.
#
# This code is distributed in the hope that it will be useful, but WITHOUT
# ANY WARRANTY; without even the implied warranty of MERCHANTABILITY or
# FITNESS FOR A PARTICULAR PURPOSE.  See the GNU General Public License
# version 2 for more details (a copy is included in the LICENSE file that
# accompanied this code).
#
# You should have received a copy of the GNU General Public License version
# 2 along with this work; if not, write to the Free Software Foundation,
# Inc., 51 Franklin St, Fifth Floor, Boston, MA 02110-1301 USA.
#
# Please contact Oracle, 500 Oracle Parkway, Redwood Shores, CA 94065 USA
# or visit www.oracle.com if you need additional information or have any
# questions.
#

# This is a wrapper for the config.guess from autoconf. The latter does not
# properly detect 64 bit systems on all platforms. Instead of patching the
# autoconf system (which might easily get lost in a future update), we wrap it
# and fix the broken property, if needed.

# ===========================================================================
# (c) Copyright IBM Corp. 2021, 2021 All Rights Reserved
# ===========================================================================

DIR=`dirname $0`
OUT=`. $DIR/autoconf-config.guess 2> /dev/null`

# Handle some cases that autoconf-config.guess is not capable of
if [ "x$OUT" = x ]; then
  if [ `uname -s` = Linux ]; then
    # Test and fix little endian MIPS.
    if [ `uname -m` = mipsel ]; then
      OUT=mipsel-unknown-linux-gnu
    elif [ `uname -m` = mips64el ]; then
      OUT=mips64el-unknown-linux-gnu
    # Test and fix little endian PowerPC64.
    elif [ `uname -m` = ppc64le ]; then
      OUT=powerpc64le-unknown-linux-gnu
    # Test and fix LoongArch64.
    elif [ `uname -m` = loongarch64 ]; then
      OUT=loongarch64-unknown-linux-gnu
    # Test and fix RISC-V.
    elif [ `uname -m` = riscv64 ]; then
      OUT=riscv64-unknown-linux-gnu
    fi
  # Test and fix cygwin machine arch .x86_64
  elif [[ `uname -s` = CYGWIN* ]]; then
    if [ `uname -m` = ".x86_64" ]; then
      OUT=x86_64-unknown-cygwin
    fi
  fi

  if [ "x$OUT" = x ]; then
    # Run autoconf-config.guess again to get the error message.
    . $DIR/autoconf-config.guess > /dev/null
  else
    printf "guessed by custom config.guess... " >&2
  fi
fi

# Test and fix solaris on x86_64
echo $OUT | grep i386-pc-solaris > /dev/null 2> /dev/null
if test $? = 0; then
  # isainfo -n returns either i386 or amd64
  REAL_CPU=`isainfo -n`
  OUT=$REAL_CPU`echo $OUT | sed -e 's/[^-]*//'`
fi

# Test and fix solaris on sparcv9
echo $OUT | grep sparc-sun-solaris > /dev/null 2> /dev/null
if test $? = 0; then
  # isainfo -n returns either sparc or sparcv9
  REAL_CPU=`isainfo -n`
  OUT=$REAL_CPU`echo $OUT | sed -e 's/[^-]*//'`
fi

# Detect C library.
# Use '-gnu'  suffix on systems that use glibc.
# Use '-musl' suffix on systems that use the musl libc.
echo $OUT | grep -- -linux- > /dev/null 2> /dev/null
if test $? = 0; then
  libc_vendor=`ldd --version 2>&1 | sed -n '1s/.*\(musl\).*/\1/p'`
  if [ x"${libc_vendor}" = x"musl" ]; then
    OUT=`echo $OUT | sed 's/-gnu/-musl/'`
  fi
fi

# Test and fix cygwin on x86_64
echo $OUT | grep 86-pc-cygwin > /dev/null 2> /dev/null
if test $? != 0; then
  echo $OUT | grep 86-pc-mingw > /dev/null 2> /dev/null
fi
if test $? = 0; then
  case `echo $PROCESSOR_IDENTIFIER | cut -f1 -d' '` in
    intel64|Intel64|INTEL64|em64t|EM64T|amd64|AMD64|8664|x86_64)
      REAL_CPU=x86_64
      OUT=$REAL_CPU`echo $OUT | sed -e 's/[^-]*//'`
      ;;
  esac
fi

# Test and fix architecture string on AIX
# On AIX 'config.guess' returns 'powerpc' as architecture but 'powerpc' is
# implicitely handled as 32-bit architecture in 'platform.m4' so we check
# for the kernel mode rewrite it to 'powerpc64' if we'Re running in 64-bit mode.
# The check could also be done with `/usr/sbin/prtconf | grep "Kernel Type" | grep "64-bit"`
echo $OUT | grep powerpc-ibm-aix > /dev/null 2> /dev/null
if test $? = 0; then
  if [ -x /bin/getconf ] ; then
    KERNEL_BITMODE=`getconf KERNEL_BITMODE`
    if  [ "$KERNEL_BITMODE" = "32" ]; then
      KERNEL_BITMODE=""
    fi
  fi
  OUT=powerpc$KERNEL_BITMODE`echo $OUT | sed -e 's/[^-]*//'`
fi

<<<<<<< HEAD
# Test and fix little endian PowerPC64.
# TODO: should be handled by autoconf-config.guess.
if [ "x$OUT" = x ]; then
  if [ `uname -m` = ppc64le ]; then
    if [ `uname -s` = Linux ]; then
      OUT=powerpc64le-unknown-linux-gnu
    fi
  fi
fi

# Test and fix little endian MIPS.
if [ "x$OUT" = x ]; then
  if [ `uname -s` = Linux ]; then
    if [ `uname -m` = mipsel ]; then
      OUT=mipsel-unknown-linux-gnu
    elif [ `uname -m` = mips64el ]; then
      OUT=mips64el-unknown-linux-gnu
    fi
  fi
fi

# Test and fix LoongArch64.
if [ "x$OUT" = x ]; then
  if [ `uname -s` = Linux ]; then
    if [ `uname -m` = loongarch64 ]; then
      OUT=loongarch64-unknown-linux-gnu
    fi
  fi
fi


=======
>>>>>>> 610a2390
# Test and fix cpu on macos-aarch64, uname -p reports arm, buildsys expects aarch64
echo $OUT | grep arm-apple-darwin > /dev/null 2> /dev/null
if test $? != 0; then
  # The GNU version of uname may be on the PATH which reports arm64 instead
  echo $OUT | grep arm64-apple-darwin > /dev/null 2> /dev/null
fi
if test $? = 0; then
  if [ `uname -m` = arm64 ]; then
    OUT=aarch64`echo $OUT | sed -e 's/[^-]*//'`
  fi
fi

# Test and fix cpu on Macosx when C preprocessor is not on the path
echo $OUT | grep i386-apple-darwin > /dev/null 2> /dev/null
if test $? = 0; then
  REAL_CPU=`uname -m`
  OUT=$REAL_CPU`echo $OUT | sed -e 's/[^-]*//'`
fi

echo $OUT<|MERGE_RESOLUTION|>--- conflicted
+++ resolved
@@ -27,10 +27,6 @@
 # properly detect 64 bit systems on all platforms. Instead of patching the
 # autoconf system (which might easily get lost in a future update), we wrap it
 # and fix the broken property, if needed.
-
-# ===========================================================================
-# (c) Copyright IBM Corp. 2021, 2021 All Rights Reserved
-# ===========================================================================
 
 DIR=`dirname $0`
 OUT=`. $DIR/autoconf-config.guess 2> /dev/null`
@@ -125,46 +121,8 @@
   OUT=powerpc$KERNEL_BITMODE`echo $OUT | sed -e 's/[^-]*//'`
 fi
 
-<<<<<<< HEAD
-# Test and fix little endian PowerPC64.
-# TODO: should be handled by autoconf-config.guess.
-if [ "x$OUT" = x ]; then
-  if [ `uname -m` = ppc64le ]; then
-    if [ `uname -s` = Linux ]; then
-      OUT=powerpc64le-unknown-linux-gnu
-    fi
-  fi
-fi
-
-# Test and fix little endian MIPS.
-if [ "x$OUT" = x ]; then
-  if [ `uname -s` = Linux ]; then
-    if [ `uname -m` = mipsel ]; then
-      OUT=mipsel-unknown-linux-gnu
-    elif [ `uname -m` = mips64el ]; then
-      OUT=mips64el-unknown-linux-gnu
-    fi
-  fi
-fi
-
-# Test and fix LoongArch64.
-if [ "x$OUT" = x ]; then
-  if [ `uname -s` = Linux ]; then
-    if [ `uname -m` = loongarch64 ]; then
-      OUT=loongarch64-unknown-linux-gnu
-    fi
-  fi
-fi
-
-
-=======
->>>>>>> 610a2390
 # Test and fix cpu on macos-aarch64, uname -p reports arm, buildsys expects aarch64
 echo $OUT | grep arm-apple-darwin > /dev/null 2> /dev/null
-if test $? != 0; then
-  # The GNU version of uname may be on the PATH which reports arm64 instead
-  echo $OUT | grep arm64-apple-darwin > /dev/null 2> /dev/null
-fi
 if test $? = 0; then
   if [ `uname -m` = arm64 ]; then
     OUT=aarch64`echo $OUT | sed -e 's/[^-]*//'`
